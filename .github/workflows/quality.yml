--- conflicted
+++ resolved
@@ -15,22 +15,14 @@
       - name: Setup Node.js
         uses: actions/setup-node@v4
         with:
-<<<<<<< HEAD
-          node-version: '20'
-=======
           node-version: '20.19.0'
->>>>>>> 6e9e6fbd
           cache: 'npm'
           
       - name: Install dependencies
         run: npm ci
         
       - name: Install Playwright browsers
-<<<<<<< HEAD
-        run: npx playwright install --with-deps
-=======
         run: npx playwright install --with-deps chromium
->>>>>>> 6e9e6fbd
         
       - name: Run TypeScript compilation
         run: npm run build
